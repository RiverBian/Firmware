--- conflicted
+++ resolved
@@ -96,13 +96,8 @@
 static int buzzer;
 static int mavlink_fd;
 static bool commander_initialized = false;
-<<<<<<< HEAD
-static struct vehicle_status_s current_status;	/**< Main state machine */
-static int stat_pub;
-=======
 static struct vehicle_status_s current_status; /**< Main state machine */
 static orb_advert_t stat_pub;
->>>>>>> 06e18f14
 
 static uint16_t nofix_counter = 0;
 static uint16_t gotfix_counter = 0;
