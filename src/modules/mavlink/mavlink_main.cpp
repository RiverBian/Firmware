--- conflicted
+++ resolved
@@ -1426,12 +1426,7 @@
 		/* Enforce null termination */
 		statustext.text[i] = '\0';
 
-<<<<<<< HEAD
-		mavlink_msg_statustext_encode_chan(mavlink_system.sysid, mavlink_system.compid, _channel, &msg, &statustext);
-		mavlink_missionlib_send_message(&msg);
-=======
 		mavlink_msg_statustext_send(_channel, statustext.severity, statustext.text);
->>>>>>> 84c3d52b
 		return OK;
 
 	} else {
@@ -1543,12 +1538,7 @@
 	int ch;
 	_baudrate = 57600;
 	_datarate = 0;
-<<<<<<< HEAD
-
-	_mode = MODE_OFFBOARD;
-=======
 	_mode = MAVLINK_MODE_NORMAL;
->>>>>>> 84c3d52b
 
 	/* work around some stupidity in task_create's argv handling */
 	argc -= 2;
